--- conflicted
+++ resolved
@@ -21,11 +21,7 @@
     "chemfiles",
     "chemiscope",
     "metatensor[torch]",
-<<<<<<< HEAD
-    "featomic-torch @ git+https://github.com/metatensor/featomic@edd717229358891fbdcc218c871ca1f193aa23d9#subdirectory=python/featomic_torch",
-=======
-    "featomic-torch @ git+https://github.com/metatensor/featomic@368032010f06dec46a59f3fd7fb3720c07f53c69#subdirectory=python/featomic_torch",
->>>>>>> 796e1a37
+    --pre featomic-torch,
     "vesin",
 
     # Extra dependencies
