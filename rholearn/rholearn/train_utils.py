--- conflicted
+++ resolved
@@ -987,13 +987,9 @@
         mts.slice(
             tensor,
             "samples",
-<<<<<<< HEAD
-            selection=mts.Labels(names="system", values=torch.tensor([A]).reshape(-1, 1)),
-=======
             selection=mts.Labels(
                 names="system", values=torch.tensor([A]).reshape(-1, 1)
             ),
->>>>>>> 2d733de7
         )
         for A in system_ids
     ]
