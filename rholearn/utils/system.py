"""
Module to handle XYZ files and their conversion to :py:class:`chemfiles.Frame` objects.
"""

from os.path import exists
from typing import List, Optional, Union

import ase
import metatensor
import metatensor.torch
import numpy as np
import torch
import vesin
from ase.geometry.analysis import Analysis
from chemfiles import Atom, Frame, Trajectory
from metatensor.torch.atomistic import System

from rholearn.utils import ATOMIC_NUMBERS_TO_SYMBOLS, ATOMIC_SYMBOLS_TO_NUMBERS
from rholearn.utils._dispatch import int_array


def read_frames_from_xyz(
    xyz_path: str, idxs: Optional[List[int]] = None
) -> List[Frame]:
    """
    Reads a .xyz file and returns a list of chemfiles.Frames.

    If ``index`` is passed, only the frames indexed by the list will be returned.
    """
    assert isinstance(xyz_path, str), f"Invalid path: {xyz_path}. Must be a string."
    if not exists(xyz_path):
        raise FileNotFoundError(f"File not found: {xyz_path}")
    with Trajectory(xyz_path, "r") as trajectory:
        if idxs is None:
            idxs = list(range(trajectory.nsteps))
        if isinstance(idxs, int):
            idxs = [idxs]
        assert isinstance(idxs, list)
        frames = [trajectory.read_step(i) for i in idxs]

    return frames


def atomic_symbol_to_atomic_number(symbol: str) -> int:
    """
    Converts the atomic symbol string to atomic number integer.

    If ``symbol`` is a standard chemical symbol, the atomic (proton) number Z is
    returned, according to the periodic table.

    If ``symbol`` is a chemical symbol suffixed with a positive integer, of the form
    "X_n", where X is the chemical symbol and n is the integer, the atomic number
    returned is given by ``(1000 * n) + Z, where Z is the atomic number of X.
    """
    if symbol in ATOMIC_SYMBOLS_TO_NUMBERS:
        return ATOMIC_SYMBOLS_TO_NUMBERS[symbol]

    standard_symbol, n = symbol.split("_")
    n = int(n)
    assert n >= 0, (
        f"Invalid atomic symbol: {symbol}. Must be of the form"
        " 'X_n', where X is the chemical symbol and n is a"
        " positive integer."
    )
    return (1000 * n) + ATOMIC_SYMBOLS_TO_NUMBERS[standard_symbol]


def atomic_number_to_atomic_symbol(number: int) -> str:
    """
    Converts the atomic number integer to atomic symbol string.

    If ``number`` corresponds to a proton number on the periodic table, the standard
    chemical symbol is returned.

    If ``number`` is greater than 1000, it is assumed to be a pseudo-species. Returned
    is a string of the form "X_n", where X is the standard chemical species of the
    element with proton number Z ``number % 1000``, and n is given by ``number //
    1000``.
    """
    assert number >= 0, f"Invalid atomic number: {number}. Must be a positive integer."
    if number in ATOMIC_NUMBERS_TO_SYMBOLS:
        return ATOMIC_NUMBERS_TO_SYMBOLS[number]

    standard_symbol = ATOMIC_NUMBERS_TO_SYMBOLS[number % 1000]
    n = number // 1000

    return standard_symbol + "_" + str(n)


def get_symbols(frame: Frame) -> List[str]:
    """
    Returns the list of atomic types in the frame.
    """
    return [atom.type for atom in frame.atoms]


def get_types(frame: Frame) -> List[int]:
    """
    Returns the list of atomic numbers in the frame.
    """
    return [atomic_symbol_to_atomic_number(atom.type) for atom in frame.atoms]


def frame_to_atomistic_system(
    frame: Union[Frame, List[Frame]],
    dtype: torch.dtype = torch.float64,
    device: torch.device = "cpu",
) -> System:
    """
    Converts a :py:class:`chemfiles.Frame` object (or list of them) to a
    :py:class:`metatensor.torch.atomistic.System` object.

    ``dtype`` and ``device`` are used to set the data type and device of the torch
    tensors in the resulting System object.
    """

    if isinstance(frame, list):
        return [frame_to_atomistic_system(f, dtype, device) for f in frame]

    return System(
        types=torch.tensor(get_types(frame), dtype=torch.int32, device=device),
        positions=torch.tensor(frame.positions, dtype=dtype, device=device),
        cell=torch.tensor(frame.cell.matrix, dtype=dtype, device=device),
<<<<<<< HEAD
        pbc=torch.tensor([not all(row == 0) for row in frame.cell.matrix])
=======
        pbc=torch.tensor([not all(row == 0) for row in frame.cell.matrix]),
>>>>>>> 2d733de7
    )


def chemfiles_frame_to_ase_frame(frame: Union[Frame, List[Frame]]) -> ase.Atoms:
    """
    Converts a :py:class:`chemfiles.Frame` to an :py:class:`ase.Atoms` object.
    """
    if isinstance(frame, list):
        return [chemfiles_frame_to_ase_frame(f) for f in frame]

    if all([d == 0 for d in frame.cell.lengths]):
        cell = None
        pbc = False
    else:
        cell = frame.cell.matrix
        pbc = True

    return ase.Atoms(
        symbols=get_symbols(frame),
        positions=frame.positions,
        cell=cell,
        pbc=pbc,
    )


def get_neighbor_list(
    frames: List[Frame],
    frame_idxs: List[int],
    cutoff: float,
    backend: str = "numpy",
) -> Union[metatensor.Labels, metatensor.torch.Labels]:
    """
    Computes the neighbour list for each frame in ``frames`` and returns a
    :py:class:`metatensor.Labels` object with dimensions "system", "atom_1",
    and "atom_2". Atom indices are traingular, such that "atom_1" <= "atom_2".

    Self terms are included by default.
    """
    # Assign backend
    if backend == "numpy":
        mts = metatensor
    elif backend == "torch":
        mts = metatensor.torch
    else:
        raise ValueError(f"Invalid backend: {backend}. Must be 'numpy' or 'torch'.")

    # Initialise the neighbor list calculator
    nl = vesin.NeighborList(cutoff=cutoff, full_list=False)

    labels_values = []
    for A, frame in zip(frame_idxs, frames):

        # Compute the neighbor list
        if any([d == 0 for d in frame.cell.lengths]):
            box = np.zeros((3, 3))
            periodic = False
        else:
            box = frame.cell.matrix
            periodic = True

        i_list, j_list = nl.compute(
            points=frame.positions,
            box=box,
            periodic=periodic,
            quantities="ij",
        )

        # Now add in the self terms as vesin does not include them
        i_list = np.concatenate([i_list, np.arange(len(frame.positions), dtype=int)])
        j_list = np.concatenate([j_list, np.arange(len(frame.positions), dtype=int)])

        # Ensure i <= j
        new_i_list = []
        new_j_list = []
        for i, j in zip(i_list, j_list):
            if i < j:
                new_i_list.append(i)
                new_j_list.append(j)
            else:
                new_i_list.append(j)
                new_j_list.append(i)

        # Sort by i
        sort_idxs = np.argsort(new_i_list)
        new_i_list = np.array(new_i_list)[sort_idxs]
        new_j_list = np.array(new_j_list)[sort_idxs]

        # Add dimension for system index
        for i, j in zip(new_i_list, new_j_list):
            labels_values.append([A, i, j] if i <= j else [A, j, i])

    return mts.Labels(
        names=["system", "atom_1", "atom_2"],
        values=int_array(labels_values, backend=backend),
    )<|MERGE_RESOLUTION|>--- conflicted
+++ resolved
@@ -121,11 +121,7 @@
         types=torch.tensor(get_types(frame), dtype=torch.int32, device=device),
         positions=torch.tensor(frame.positions, dtype=dtype, device=device),
         cell=torch.tensor(frame.cell.matrix, dtype=dtype, device=device),
-<<<<<<< HEAD
-        pbc=torch.tensor([not all(row == 0) for row in frame.cell.matrix])
-=======
         pbc=torch.tensor([not all(row == 0) for row in frame.cell.matrix]),
->>>>>>> 2d733de7
     )
 
 
