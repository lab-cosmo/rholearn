--- conflicted
+++ resolved
@@ -113,7 +113,6 @@
                 log_path,
                 f"Using pre-trained model from path {ml_options['PRETRAINED_MODEL']}",
             )
-<<<<<<< HEAD
             model = torch.load(
                 ml_options["PRETRAINED_MODEL"],
                 weights_only=False,
@@ -124,25 +123,6 @@
         train_alignment = torch.nn.Parameter(
             torch.zeros(
                 len(all_subset_id[0]),
-=======
-            model = torch.load(ml_options["PRETRAINED_MODEL"])
-
-        # Load the Fermi levels
-        if model._energy_reference == "Fermi":
-            # TODO: make this part of the data parsing - i.e. save a torch tensor
-            # "fermi.pt" along with "dos_spline.npz"?
-            energy_reference = [
-                parser.parse_fermi_energy(dft_options["SCF_DIR"](A)) for A in frame_idxs
-            ]
-        else:
-            assert ml_options["TARGET_DOS"]["reference"] == "Hartree"
-            energy_reference = [0.0] * len(frame_idxs)
-        energy_reference = torch.tensor(energy_reference)
-        # Define the learnable alignment that is used for the adaptive energy reference
-        alignment = torch.nn.Parameter(
-            torch.zeros_like(
-                energy_reference,
->>>>>>> 796e1a37
                 dtype=getattr(torch, ml_options["TRAIN"]["dtype"]),
                 device=ml_options["TRAIN"]["device"],
             )
@@ -326,7 +306,6 @@
             # Align the targets with respect to the original energy reference.
             # Enforce that alignment has a mean of 0 to eliminate
             # systematic shifts across the entire dataset
-<<<<<<< HEAD
             batch_train_alignment = train_alignment[
                 [
                     (torch.tensor(all_subset_id[0]) == sample_id).nonzero(as_tuple=True)[0].item()
@@ -339,12 +318,6 @@
 
             # Compute the target DOS
             dos_target_train = train_utils.evaluate_spline(
-=======
-            normalized_alignment = energy_reference + (
-                alignment - torch.mean(alignment)
-            )
-            target = train_utils.evaluate_spline(
->>>>>>> 796e1a37
                 batch.splines[0].values,
                 spline_positions,
                 model._x_dos + normalized_alignment.view(-1, 1),
@@ -368,7 +341,6 @@
             dos_splines_val = []
             energy_reference_val = []
             for batch in val_loader:
-<<<<<<< HEAD
                 # Make a prediction
                 dos_pred_val_batch = model(frames=batch.frames, descriptor=batch.descriptor)
                 
@@ -414,21 +386,6 @@
                         dos_target_val,
                         model._x_dos,
                     )
-=======
-                prediction = model(frames=batch.frames, descriptor=batch.descriptor)
-                prediction = mts.mean_over_samples(prediction, "atom")
-                prediction = prediction[0].values
-                val_predictions.append(prediction)
-                val_splines.append(batch.splines[0].values)
-
-            val_loss, _, _ = train_utils.opt_mse_spline(
-                torch.vstack(val_predictions),
-                model._x_dos,
-                torch.vstack(val_splines),
-                spline_positions,
-                n_epochs=50,
-            )
->>>>>>> 796e1a37
             scheduler.step(val_loss)
 
         # Log results on this epoch
